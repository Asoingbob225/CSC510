# Sprint Tasks

**Document Version**: 2.0 (Dual-Dimension Health Platform)  
**Last Updated**: October 26, 2025  
**Current Milestone**: v0.3 - Tracking System (60% Complete)

---

## 📋 Document Overview

This document tracks development tasks across all milestones, organized by module (Frontend, Backend, Testing, Admin). Tasks are numbered by milestone (e.g., FE-01-XXX for v0.1, BE-03-XXX for v0.3).

**Purpose**:

- Track task status and dependencies
- Define module constraints and functional requirements
- Link to detailed specifications (FR, UC, API Design)

**Focus**: Module-level organization + functional requirements (no code examples, no file paths, no time estimates)

---

## ✅ Completed Milestones

### v0.1 - Auth & Profile (Issues #41-#43, #48, #50-#51, #54-#55)

- ✅ User registration with email verification
- ✅ JWT authentication
- ✅ Basic health profile CRUD
- ✅ Test coverage: 93% (10 tests)

### v0.2 - Health Data Management (Issues #58, #60-#63, #67-#69, #73-#74)

- ✅ Complete health profile management
- ✅ Allergy and dietary preference CRUD
- ✅ Admin panel foundation
- ✅ Test coverage: 88% (34 tests)

---

## 🚨 Critical Issues (Resolved)

| Issue                                                   | Description                              | Task ID   | Status   |
| ------------------------------------------------------- | ---------------------------------------- | --------- | -------- |
| [#41](https://github.com/Asoingbob225/CSC510/issues/41) | Password validation doesn't match FR-001 | FE-S1-001 | ✅ Fixed |
| [#42](https://github.com/Asoingbob225/CSC510/issues/42) | Email verification flow missing          | BE-S1-002 | ✅ Fixed |
| [#43](https://github.com/Asoingbob225/CSC510/issues/43) | User registration API missing            | BE-S1-001 | ✅ Fixed |

---

## 📋 Issue Tracking

### ✅ Completed Issues (v0.1 - v0.2)

| Issue                                                   | Title                                                  | Milestone | Status    | Closed |
| ------------------------------------------------------- | ------------------------------------------------------ | --------- | --------- | ------ |
| [#74](https://github.com/Asoingbob225/CSC510/issues/74) | feat(frontend): Admin User Management UI               | v0.2      | ✅ Closed | Oct 26 |
| [#73](https://github.com/Asoingbob225/CSC510/issues/73) | feat: Admin User Management                            | v0.2      | ✅ Closed | Oct 26 |
| [#69](https://github.com/Asoingbob225/CSC510/issues/69) | feat(backend): Admin Role & Protected Routes API       | v0.2      | ✅ Closed | Oct 25 |
| [#68](https://github.com/Asoingbob225/CSC510/issues/68) | feat(frontend): Admin Panel Foundation UI              | v0.2      | ✅ Closed | Oct 25 |
| [#67](https://github.com/Asoingbob225/CSC510/issues/67) | feat: Admin Panel Foundation                           | v0.2      | ✅ Closed | Oct 25 |
| [#63](https://github.com/Asoingbob225/CSC510/issues/63) | feat(backend): Health Profile CRUD                     | v0.2      | ✅ Closed | Oct 23 |
| [#62](https://github.com/Asoingbob225/CSC510/issues/62) | subtask(frontend): Multi-Step Health Profile Wizard UI | v0.2      | ✅ Closed | Oct 24 |
| [#61](https://github.com/Asoingbob225/CSC510/issues/61) | subtask(backend): Health Profile DB Models and Schemas | v0.2      | ✅ Closed | Oct 23 |
| [#60](https://github.com/Asoingbob225/CSC510/issues/60) | feat(frontend): Health Profile Form                    | v0.2      | ✅ Closed | Oct 24 |
| [#58](https://github.com/Asoingbob225/CSC510/issues/58) | refactor(backend): Backend structure refactor          | v0.2      | ✅ Closed | Oct 22 |
| [#55](https://github.com/Asoingbob225/CSC510/issues/55) | fix(frontend): JWT token storage                       | v0.1      | ✅ Closed | Oct 22 |
| [#54](https://github.com/Asoingbob225/CSC510/issues/54) | fix(frontend): JWT login state                         | v0.1      | ✅ Closed | Oct 22 |
| [#51](https://github.com/Asoingbob225/CSC510/issues/51) | feat(frontend): Frontend signup API integration        | v0.1      | ✅ Closed | Oct 21 |
| [#50](https://github.com/Asoingbob225/CSC510/issues/50) | feat(frontend): URL verification page                  | v0.1      | ✅ Closed | Oct 21 |
| [#48](https://github.com/Asoingbob225/CSC510/issues/48) | refactor(backend): Backend API structure               | v0.1      | ✅ Closed | Oct 21 |
| [#43](https://github.com/Asoingbob225/CSC510/issues/43) | feat(backend): User registration API                   | v0.1      | ✅ Closed | Oct 20 |
| [#42](https://github.com/Asoingbob225/CSC510/issues/42) | feat(backend): Email verification flow                 | v0.1      | ✅ Closed | Oct 20 |
| [#41](https://github.com/Asoingbob225/CSC510/issues/41) | fix(frontend): Password validation                     | v0.1      | ✅ Closed | Oct 20 |

**Summary**: 18 issues completed across v0.1 (Authentication) and v0.2 (Health Data Management)

### ✅ Completed Issues (v0.3)

| Issue                                                   | Title                                                      | Milestone | Status    | Closed |
| ------------------------------------------------------- | ---------------------------------------------------------- | --------- | --------- | ------ |
| [#98](https://github.com/Asoingbob225/CSC510/issues/98) | subtask(backend): Mood/Stress/Sleep Logging API            | v0.3      | ✅ Closed | Oct 26 |
| [#97](https://github.com/Asoingbob225/CSC510/issues/97) | subtask(backend): Goal Tracking API                        | v0.3      | ✅ Closed | Oct 26 |
| [#94](https://github.com/Asoingbob225/CSC510/issues/94) | subtask(backend): Meal Logging API                         | v0.3      | ✅ Closed | Oct 26 |
| [#72](https://github.com/Asoingbob225/CSC510/issues/72) | feat(backend): Implement Data Management API for Allergens | v0.3      | ✅ Closed | Oct 26 |
| [#71](https://github.com/Asoingbob225/CSC510/issues/71) | feat(frontend): Implement Data Management UI for Allergens | v0.3      | ✅ Closed | Oct 26 |
| [#70](https://github.com/Asoingbob225/CSC510/issues/70) | feat: Admin Data Management for Allergens                  | v0.3      | ✅ Closed | Oct 26 |

**Summary**: 6 issues completed for v0.3 Tracking System milestone

### 🔄 Open Issues (v0.3)

<<<<<<< HEAD
| Issue                                                   | Title                                                      | Priority | Assignee | Status      |
| ------------------------------------------------------- | ---------------------------------------------------------- | -------- | -------- | ----------- |
| [#102](https://github.com/Asoingbob225/CSC510/issues/102) | feat(frontend): Admin Audit Log Dashboard UI               | P1       | TBD      | ✅ Complete |
| [#101](https://github.com/Asoingbob225/CSC510/issues/101) | feat(backend): Admin Audit Log System                      | P1       | TBD      | ✅ Complete |
| [#100](https://github.com/Asoingbob225/CSC510/issues/100) | feat: Admin Audit Log System                             | P1       | TBD      | ✅ Complete |
| [#72](https://github.com/Asoingbob225/CSC510/issues/72) | feat(backend): Implement Data Management API for Allergens | P1       | TBD      | ✅ Complete |
| [#71](https://github.com/Asoingbob225/CSC510/issues/71) | feat(frontend): Implement Data Management UI for Allergens | P1       | TBD      | ✅ Complete |
| [#70](https://github.com/Asoingbob225/CSC510/issues/70) | feat: Admin Data Management for Allergens                  | P1       | TBD      | ✅ Complete |

**Summary**: 3 open issues for v0.3 Tracking System milestone
=======
| Issue                                                     | Title                                          | Priority | Status        |
| --------------------------------------------------------- | ---------------------------------------------- | -------- | ------------- |
| [#104](https://github.com/Asoingbob225/CSC510/issues/104) | test: Mental Wellness Tracking Tests           | P0       | 📝 To Do      |
| [#103](https://github.com/Asoingbob225/CSC510/issues/103) | test: Meal & Goal Tracking Tests               | P0       | 📝 To Do      |
| [#102](https://github.com/Asoingbob225/CSC510/issues/102) | subtask(frontend): Admin Data Management UI    | P1       | 📝 To Do      |
| [#101](https://github.com/Asoingbob225/CSC510/issues/101) | subtask(backend): Admin Allergen Management API| P1       | 📝 To Do      |
| [#100](https://github.com/Asoingbob225/CSC510/issues/100) | feat: Admin Data Management Enhancement (M3)   | P1       | 📝 To Do      |
| [#99](https://github.com/Asoingbob225/CSC510/issues/99)   | subtask(frontend): Goal & Mood Tracking UI     | P0       | 🟡 In Progress|
| [#96](https://github.com/Asoingbob225/CSC510/issues/96)   | feat: Mental Wellness Tracking System (M3)     | P0       | 🟡 In Progress|
| [#95](https://github.com/Asoingbob225/CSC510/issues/95)   | subtask(frontend): Meal Logging Interface      | P0       | 🟡 In Progress|

**Summary**: 8 open issues for v0.3 Tracking System milestone (3 in progress, 5 to do)

### 🔄 Open Issues (v0.4 - Future Milestone)

| Issue                                                     | Title                                                | Priority | Status   |
| --------------------------------------------------------- | ---------------------------------------------------- | -------- | -------- |
| [#109](https://github.com/Asoingbob225/CSC510/issues/109) | test: Recommendation Algorithm Tests                 | P1       | 📝 To Do |
| [#108](https://github.com/Asoingbob225/CSC510/issues/108) | subtask(frontend): Recommendation Display UI         | P0       | 📝 To Do |
| [#107](https://github.com/Asoingbob225/CSC510/issues/107) | subtask(backend): Recommendation API                 | P0       | 📝 To Do |
| [#106](https://github.com/Asoingbob225/CSC510/issues/106) | subtask(backend): Basic Scoring Algorithm            | P0       | 📝 To Do |
| [#105](https://github.com/Asoingbob225/CSC510/issues/105) | feat: Basic Recommendation Engine (M4)               | P0       | 📝 To Do |

**Summary**: 5 issues planned for v0.4 AI Recommendation Engine milestone
>>>>>>> c210308e

---

## 🎯 Current Milestone: v0.3 - Tracking System

**Completed Issues**: #70, #71, #72, #94, #97, #98  
**Status**: 67% Complete (6/9 backend tasks done)  
**Focus**: Physical meal logging + Mental wellness tracking (goals, mood, stress, sleep)

---

## 📊 Task Organization

### Task Status Summary

- **Total Tasks**: 21
- **Completed (v0.1-v0.2)**: 18 tasks
- **In Progress (v0.3)**: 3 tasks
- **Priority P0**: 15 tasks (critical path)
- **Priority P1**: 6 tasks (important)

### Module Breakdown

- **Frontend**: 6 tasks (3 completed, 3 in progress)
- **Backend**: 8 tasks (4 completed, 4 in progress)
- **Admin**: 5 tasks (5 completed)
- **Testing**: 2 tasks (0 completed, 2 not started)

---

## 🚀 Active Tasks (v0.3)

### Frontend Tasks (In Progress)

#### FE-03-004: Meal Logging Interface (v0.3)

**Status**: 🟡 In Progress  
**Dependencies**: BE-03-001  
**Module**: `frontend/src/pages`  
**Priority**: P0

**Functional Requirements**:

- Quick meal logging form (meal type, foods, portion sizes)
- Search/autocomplete for food items
- Photo upload capability
- View meal history with filtering

**Key Constraints**:

- API endpoint: `POST /api/meals`
- Support meal types: breakfast, lunch, dinner, snack
- Image size limit: 5MB
- Response time: <2s for logging

**Related**: Issue #70, FR-020 (Meal Tracking)

---

#### FE-03-005: Goal & Mood Tracking UI (v0.3)

**Status**: 🟡 In Progress  
**Dependencies**: BE-03-002, BE-03-003  
**Module**: `frontend/src/pages`  
**Priority**: P0

**Functional Requirements**:

- Daily goal setting interface (nutrition targets, mental wellness goals)
- Quick mood/stress/sleep logging widgets
- Dashboard showing both physical and mental wellness data
- Progress visualization (charts for trends)

**Key Constraints**:

- API endpoints: `POST /api/goals`, `POST /api/mood-logs`
- Mood scale: 1-10
- Stress scale: 1-10
- Sleep duration: hours (decimal)

**Related**: FR-025 (Goal Tracking), FR-030 (Mood Logging)

---

#### FE-03-006: Admin Data Management UI (v0.3)

**Status**: ✅ Complete
**Dependencies**: BE-03-004
**Module**: `frontend/src/pages/admin`
**Priority**: P1

**Functional Requirements**:

- Admin interface for allergen database management
- CRUD operations for allergens (name, category, severity)
- Bulk upload/export capabilities (JSON, CSV)
- Search and filtering
- Link to audit history

**Key Constraints**:

- API endpoint: `/api/admin/allergens`
- Role-based access: Admin only
- Audit logging for all changes

**Related**: Issues #70-#72, #100-102, FR-011 (Allergen Management)---

### Backend Tasks (In Progress)

#### BE-03-001: Meal Logging API (v0.3)

**Status**: ✅ Complete  
**Dependencies**: BE-S1-003  
**Module**: `backend/src/eatsential/routers`  
**Priority**: P0

**Functional Requirements**:

- Log meals with meal type, foods, portions, timestamp
- Support photo uploads (optional)
- Calculate nutritional values (calories, macros)
- Query meal history with filters (date range, meal type)
- Update/delete existing meal logs

**API Endpoints**:

- `POST /api/meals`
- `GET /api/meals`
- `GET /api/meals/{id}`
- `PUT /api/meals/{id}`
- `DELETE /api/meals/{id}`

**Key Constraints**:

- Photo storage: cloud storage (S3/equivalent)
- Nutritional calculation: integration with food database
- Timestamp validation: must be within last 30 days
- Response time: <2s for POST requests

**Implementation Details**:
- ✅ MealDB and MealFoodItemDB models with relationships
- ✅ MealService with 5 methods (100% coverage)
- ✅ 5 API endpoints (95% coverage)
- ✅ 41 tests (18 unit + 23 integration, all passing)
- ✅ Automatic nutritional totals calculation

**Related**: Issue #94, FR-020 (Meal Tracking), API-010

---

#### BE-03-001-A: Implement POST /api/meals (Assigned: lzdjohn)

**Status**: 🟡 In Progress

**Assignee**: @lzdjohn

**Goal**: Deliver a minimal, production-ready POST endpoint to create a meal log. This task is intentionally scoped small so it can be completed without blocking others.

**Acceptance Criteria**:
- `POST /api/meals` accepts JSON payload with: `user_id`, `meal_type` (breakfast|lunch|dinner|snack), `items` (list of {food_id, portion}), and optional `timestamp` and `photo_url`.
- Validates required fields and returns 201 with created meal object (id, timestamp, nutritional_summary).
- Persists meal into database (basic model) and enqueues nutritional calculation job (can be a stubbed job queue for now).
- Unit tests covering success case and at least two validation failures.

**Implementation Notes / Tasks**:
1. Add router method `create_meal` under `backend/src/eatsential/routers/meals.py`.
2. Add minimal Pydantic schema for request/response under `backend/src/eatsential/schemas/meals.py`.
3. Add DB model migration or simple model in `backend/src/eatsential/models.py` (compatible with current DB layer).
4. Add a basic service `backend/src/eatsential/services/nutrition.py` with a stub `calculate_nutrition` that returns calories/macros (can be mocked in tests).
5. Add tests under `backend/tests/test_meals.py` (pytest) for create success and validation errors.
6. Ensure route is registered and protected (requires authenticated user) — if auth middleware not available, document in PR what auth hook to wire.

**Estimated Size**: Small — aim to complete in one focused session (2-4 hours).

**Notes**: I will not modify other people's branches or files unrelated to this task. All changes will be submitted via a feature branch following `feat/iss<issue-number>-short-description` naming.

---

## Suggested Starter Tasks for lzdjohn (AI Recommendation M4)

Below are four small-to-moderate tasks from the M4 AI Recommendation milestone that are good to start with in sequence. They are ordered from easiest to slightly larger and are intentionally scoped so you can complete them one-by-one and open small PRs.

1) BE-S2-004 / Issue #77 — Create Restaurant DB Schema & Seed Data (Assigned: @lzdjohn)

	 - Status: ✅ Complete (PR merged)
	 - Goal: Define `Restaurant` and `MenuItem` models and add a small seed script that inserts sample restaurants and menu items into the dev database.
	 - Acceptance:
		 - SQLAlchemy / ORM models added under `backend/src/eatsential/models/restaurant.py` (or compatible DB layer).
		 - A seed script `backend/scripts/seed_restaurants.py` that inserts 5 restaurants with 3-5 menu items each.
		 - Basic unit test ensuring seed script runs without errors (mock DB or use test DB).
	 - Estimated time: 2–3 hours
	 - Completed: October 26, 2025
	 - Branch: `feat/iss77-restaurant-schema-lzdjohn`

2) BE-S2-008 / Issue (Add explanation field) — Add `explanation` field to Recommendation API (Assigned: @lzdjohn)

	 - Status: ✅ Complete (PR merged)
	 - Goal: Extend the recommendation response schema to include a short human-readable `explanation` string (FR-071).
	 - Acceptance:
		 - API response schema updated (Pydantic / TypeScript types) to include `explanation`.
		 - Back-end stub returns a placeholder explanation for now (e.g., "Based on your protein goal and allergy settings").
		 - Unit test verifies `explanation` exists and is a non-empty string.
	 - Estimated time: 1–2 hours
	 - Completed: October 26, 2025
	 - Branch: `feat/iss-explanation-field-lzdjohn`

3) BE-S2-005 / Issue #81 — Build Core Recommendation API (stub) (`POST /api/recommend/meal`) (Assigned: @lzdjohn)

	 - Status: � In Progress (PR pending review)
	 - Goal: Implement a minimal, testable recommendation endpoint that accepts user context and returns a ranked list of recommended menu items (can use a naive scoring function initially).
	 - Acceptance:
		 - Endpoint `POST /api/recommend/meal` accepts `{user_id, constraints}` and returns list of `{menu_item_id, score, explanation}`.
		 - Uses the seeded restaurant/menu data for lookups.
		 - Unit tests for happy path and simple allergy filtering.
	 - Estimated time: 3–5 hours
	 - Branch: `feat/iss81-recommendation-api-lzdjohn`
	 - Implementation Notes:
		 - Added `RecommendationRequest` schema with `user_id` and optional `constraints`
		 - Implemented naive scoring: base 0.5 + 0.3 for calories + 0.2 for price info
		 - Returns top 10 recommendations sorted by score
		 - Comprehensive test suite with 6 test cases covering happy path, validation, scoring logic

4) FE-S2-007 / Issue — Add Feedback Buttons (Like/Dislike) to Recommendation UI (Assigned: @lzdjohn)

	 - Status: 📝 To Do
	 - Goal: Add simple like/dislike buttons to recommendation cards that POST feedback to `/api/recommend/feedback`.
	 - Acceptance:
		 - UI buttons added to recommendation card component (`frontend/src/components/RecommendationCard.tsx` or equivalent).
		 - Button click sends a fetch POST to `/api/recommend/feedback` (backend stub can accept and return 200).
		 - Basic component test or manual verification instructions included.
	 - Estimated time: 1–2 hours

Notes:
- Work sequentially: start with 1 → 2 → 3 → 4. Each task is deliberately small so you can open focused PRs and get early reviews.
- Naming for feature branches: `feat/iss77-restaurant-schema-lzdjohn`, `feat/issX-explanation-field-lzdjohn`, etc.
- If you want, I can scaffold the code stubs for task 1 and 2 on this branch now (models + seed + API schema) and run quick local tests; confirm and I'll proceed.

---

#### BE-03-002: Goal Tracking API (v0.3)

**Status**: ✅ Complete  
**Dependencies**: BE-S1-003  
**Module**: `backend/src/eatsential/routers`  
**Priority**: P0

**Functional Requirements**:

- Create daily/weekly goals (nutrition targets, wellness goals)
- Track goal progress
- Update goal status
- Query goals by date range and type
- Calculate goal completion percentage

**API Endpoints**:

- `POST /api/goals`
- `GET /api/goals`
- `PUT /api/goals/{id}`
- `DELETE /api/goals/{id}`
- `GET /api/goals/progress`

**Key Constraints**:

- Goal types: nutrition (calories, protein, etc.), wellness (mood, sleep, stress)
- Progress calculation: automatic based on logged data
- Date validation: goals must be future-dated
- User isolation: users can only access own goals

**Implementation Details**:
- ✅ GoalDB model with 12 fields and 4 indexes
- ✅ GoalService with 7 methods (96% coverage)
- ✅ 6 API endpoints (91% coverage)
- ✅ 54 tests (26 unit + 28 integration, all passing)
- ✅ Comprehensive Pydantic validation

**Related**: Issue #97, FR-025 (Goal Tracking), API-012

---

#### BE-03-003: Mood/Stress/Sleep Logging API (v0.3)

**Status**: 🟡 In Progress  
**Dependencies**: BE-S1-003  
**Module**: `backend/src/eatsential/routers`  
**Priority**: P0

**Functional Requirements**:

- Log daily mood (1-10 scale, optional notes)
- Log stress levels (1-10 scale, triggers)
- Log sleep duration (hours, quality 1-10)
- Encrypt sensitive mental wellness data
- Query logs by date range
- Generate trend analysis

**API Endpoints**:

- `POST /api/mood-logs`
- `POST /api/stress-logs`
- `POST /api/sleep-logs`
- `GET /api/wellness-logs`

**Key Constraints**:

- Data encryption: AES-256 for mental wellness data
- Scale validation: 1-10 integer range
- Timestamp: must be within last 7 days
- Privacy: highly sensitive data, strict access control

**Related**: FR-030 (Mood Logging), FR-031 (Stress Logging), API-013

---

#### BE-03-004: Admin Allergen Management API (v0.3)

**Status**: ✅ Complete
**Dependencies**: BE-S1-001
**Module**: `backend/src/eatsential/routers/admin`
**Priority**: P1

**Functional Requirements**:

- CRUD operations for allergen database
- Bulk import/export allergens (JSON, CSV)
- Search allergens by name or category
- Audit logging for all changes (allergens and users)
- Role-based access control (admin only)

**API Endpoints**:

- `POST /api/admin/allergens/bulk`
- `GET /api/admin/allergens/export`
- `GET /api/admin/audit-logs/allergens`
- `GET /api/admin/audit-logs/users`

**Key Constraints**:

- Admin role required (403 if not admin)
- Audit log: track who, what, when
- Cannot delete allergen if referenced by user profiles
- Bulk operations: max 100 items per request

**Related**: Issues #70-#72, #100-102, FR-011 (Allergen Management), API-020---

### Testing Tasks (Not Started)

#### TEST-03-001: Meal & Goal Tracking Tests (v0.3)

**Status**: ⏳ Not Started  
**Dependencies**: BE-03-001, BE-03-002, FE-03-004, FE-03-005  
**Module**: `backend/tests`, `frontend/src/__tests__`  
**Priority**: P0

**Functional Requirements**:

- Unit tests for meal logging API (CRUD operations)
- Unit tests for goal tracking API (create, update, progress)
- Integration tests for meal-to-nutrition calculation
- Frontend component tests for meal logging UI
- Frontend component tests for goal tracking UI

**Key Constraints**:

- Test coverage: >85% for new code
- Mock external services (food database, cloud storage)
- Test edge cases (invalid inputs, boundary conditions)
- Performance tests: API response time <2s

**Related**: STP-Unit-Test-Plan, STP-Integration-Test-Plan

---

#### TEST-03-002: Mental Wellness Tracking Tests (v0.3)

**Status**: ⏳ Not Started  
**Dependencies**: BE-03-003, FE-03-005  
**Module**: `backend/tests`, `frontend/src/__tests__`  
**Priority**: P0

**Functional Requirements**:

- Unit tests for mood/stress/sleep logging APIs
- Test data encryption for mental wellness data
- Integration tests for trend analysis
- Frontend tests for quick log widgets
- Privacy and security tests

**Key Constraints**:

- Test coverage: >85% for new code
- Verify encryption is applied correctly
- Test privacy controls (data isolation)
- Validate scale ranges (1-10)

**Related**: STP-Unit-Test-Plan, Security Test Plan

---

## 📦 Completed Tasks Archive (v0.1 - v0.2)

### Frontend Tasks (Completed)

#### FE-S1-001: Password Validation (v0.1)

**Status**: ✅ Complete  
**Dependencies**: None  
**Module**: `frontend/src/pages`

**Functional Requirements**:

- Validate password strength (min 8 chars, uppercase, lowercase, number, special char)
- Display clear error messages for validation failures
- Real-time validation feedback as user types

**Related**: Issue #41, FR-001 (Authentication)

---

#### FE-S1-002: Email Verification UI (v0.1)

**Status**: ✅ Complete  
**Dependencies**: BE-S1-002  
**Module**: `frontend/src/pages`

**Functional Requirements**:

- Display pending verification message after registration
- Provide resend email button with rate limiting
- Show verification success page after token confirmation
- Handle expired token errors gracefully

**Related**: Issue #42, UC-002 (Email Verification)

---

#### FE-S1-003: Health Profile Form (v0.2)

**Status**: ✅ Complete  
**Dependencies**: BE-S1-003  
**Module**: `frontend/src/pages`

**Functional Requirements**:

- Multi-step wizard for health profile creation
- Allergy input with severity selection (MILD, MODERATE, SEVERE, LIFE_THREATENING)
- Visual warnings based on allergy severity
- Dietary preference selection (vegetarian, vegan, pescatarian, etc.)

**Related**: Issues #60-#62, FR-010 (Health Profile)

---

### Backend Tasks (Completed)

#### BE-S1-001: User Registration API (v0.1)

**Status**: ✅ Complete  
**Dependencies**: BE-S1-004  
**Module**: `backend/src/eatsential/routers`

**Functional Requirements**:

- Register new users with email validation
- Hash passwords securely (bcrypt)
- Generate email verification tokens
- Send verification emails
- Return user data without password

**API Endpoint**: `POST /auth/register`

**Related**: Issue #43, FR-001 (Registration), API-001

---

#### BE-S1-002: Email Verification System (v0.1)

**Status**: ✅ Complete  
**Dependencies**: BE-S1-001  
**Module**: `backend/src/eatsential/services`

**Functional Requirements**:

- Generate secure verification tokens
- Send verification emails via email service
- Validate tokens on verification endpoint
- Mark users as verified in database
- Handle token expiry

**API Endpoint**: `POST /auth/verify-email`

**Related**: Issue #42, FR-002 (Email Verification), API-002

---

#### BE-S1-003: Health Profile CRUD (v0.2)

**Status**: ✅ Complete  
**Dependencies**: BE-S1-001  
**Module**: `backend/src/eatsential/routers`

**Functional Requirements**:

- Create/update health profile (age, height, weight, activity level)
- Manage allergies with severity levels
- Set dietary preferences
- Validate allergen names against approved list
- Return complete profile data

**API Endpoints**:

- `POST /api/health-profile`
- `GET /api/health-profile`
- `PUT /api/health-profile`
- `POST /api/allergies`

**Related**: Issues #60-#63, FR-010 (Health Profile), API-005

---

#### BE-S1-004: Database Setup (v0.1)

**Status**: ✅ Complete  
**Dependencies**: None  
**Module**: `backend/alembic`, `backend/src/eatsential/database.py`

**Functional Requirements**:

- Database connection management
- Migration system setup
- Initial schema creation (12 tables)
- Development/production environment configs

**Related**: Technical Setup Documentation

---

### Admin Tasks (All Completed in v0.2)

#### ADMIN-02-001: Admin Panel Foundation (v0.2)

**Status**: ✅ Complete  
**Module**: `frontend/src/pages/admin`, `backend/src/eatsential/routers/admin`  
**Related**: Issue #67

#### ADMIN-02-002: Admin Role & Protected Routes (v0.2)

**Status**: ✅ Complete  
**Module**: `backend/src/eatsential/middleware`  
**Related**: Issue #69

#### ADMIN-02-003: Admin Panel UI (v0.2)

**Status**: ✅ Complete  
**Module**: `frontend/src/pages/admin`  
**Related**: Issue #68

#### ADMIN-02-004: Admin User Management (v0.2)

**Status**: ✅ Complete  
**Module**: `backend/src/eatsential/routers/admin`  
**Related**: Issue #73

#### ADMIN-02-005: Admin User Management UI (v0.2)

**Status**: ✅ Complete  
**Module**: `frontend/src/pages/admin`  
**Related**: Issue #74

---

### FE-S1-002: Email Verification UI (v0.1)

**Status**: ✅ Complete  
**Dependencies**: BE-S1-002  
**Module**: `frontend/src/pages`

**Functional Requirements**:

- Display pending verification message after registration
- Provide resend email button with rate limiting
- Show verification success page after token confirmation
- Handle expired token errors gracefully

**Key Constraints**:

- Must integrate with backend verification endpoint
- Rate limiting: 1 resend per 60 seconds
- Token expiry: 24 hours

**Related**: Issue #42, UC-002 (Email Verification)

---

### FE-S1-003: Health Profile Form (v0.2)

**Status**: ✅ Complete  
**Dependencies**: BE-S1-003  
**Module**: `frontend/src/pages`

**Functional Requirements**:

- Multi-step wizard for health profile creation
- Allergy input with severity selection (MILD, MODERATE, SEVERE, LIFE_THREATENING)
- Visual warnings based on allergy severity
- Dietary preference selection (vegetarian, vegan, pescatarian, etc.)

**Key Constraints**:

- Allergen validation against approved list
- Severity-based UI warnings (color coding)
- Form state persistence across steps

**Related**: Issues #60-#62, FR-010 (Health Profile)

---

### FE-03-004: Meal Logging Interface (v0.3)

---

### FE-03-004: Meal Logging Interface (v0.3)

**Status**: 🟡 In Progress  
**Dependencies**: BE-03-001  
**Module**: `frontend/src/pages`  
**Priority**: P0

**Functional Requirements**:

- Quick meal logging form (meal type, foods, portion sizes)
- Search/autocomplete for food items
- Photo upload capability
- View meal history with filtering

**Key Constraints**:

- API endpoint: `POST /api/meals`
- Support meal types: breakfast, lunch, dinner, snack
- Image size limit: 5MB
- Response time: <2s for logging

**Related**: Issue #70, FR-020 (Meal Tracking)

---

### FE-03-005: Goal & Mood Tracking UI (v0.3)

**Status**: 🟡 In Progress  
**Dependencies**: BE-03-002, BE-03-003  
**Module**: `frontend/src/pages`  
**Priority**: P0

**Functional Requirements**:

- Daily goal setting interface (nutrition targets, mental wellness goals)
- Quick mood/stress/sleep logging widgets
- Dashboard showing both physical and mental wellness data
- Progress visualization (charts for trends)

**Key Constraints**:

- API endpoints: `POST /api/goals`, `POST /api/mood-logs`
- Mood scale: 1-10
- Stress scale: 1-10
- Sleep duration: hours (decimal)

**Related**: FR-025 (Goal Tracking), FR-030 (Mood Logging)

---

### FE-03-006: Admin Data Management UI (v0.3)

**Status**: 🟡 In Progress  
**Dependencies**: BE-03-003  
**Module**: `frontend/src/pages/admin`  
**Priority**: P1

**Functional Requirements**:

- Admin interface for allergen database management
- CRUD operations for allergens (name, category, severity)
- Bulk upload/export capabilities
- Search and filtering

**Key Constraints**:

- API endpoint: `/api/admin/allergens`
- Role-based access: Admin only
- Audit logging for all changes

**Related**: Issues #70-#72, FR-011 (Allergen Management)

---

## Backend Tasks

### BE-S1-001: User Registration API (v0.1)

**Status**: ✅ Complete  
**Dependencies**: BE-S1-004  
**Module**: `backend/src/eatsential/routers`

**Functional Requirements**:

- Register new users with email validation
- Hash passwords securely (bcrypt)
- Generate email verification tokens
- Send verification emails
- Return user data without password

**API Endpoint**: `POST /auth/register`

**Key Constraints**:

- Email must be unique
- Password hashing: bcrypt with salt rounds = 12
- Token expiry: 24 hours
- Email service: SMTP or third-party API

**Related**: Issue #43, FR-001 (Registration), API-001

---

### BE-S1-002: Email Verification System (v0.1)

**Status**: ✅ Complete  
**Dependencies**: BE-S1-001  
**Module**: `backend/src/eatsential/services`

**Functional Requirements**:

- Generate secure verification tokens
- Send verification emails via email service
- Validate tokens on verification endpoint
- Mark users as verified in database
- Handle token expiry

**API Endpoint**: `POST /auth/verify-email`

**Key Constraints**:

- Token generation: secure random (32 bytes)
- Email template: branded, mobile-responsive
- Token storage: database with expiry timestamp
- Resend rate limit: 1 per 60 seconds

**Related**: Issue #42, FR-002 (Email Verification), API-002

---

### BE-S1-003: Health Profile CRUD (v0.2)

**Status**: ✅ Complete  
**Dependencies**: BE-S1-001  
**Module**: `backend/src/eatsential/routers`

**Functional Requirements**:

- Create/update health profile (age, height, weight, activity level)
- Manage allergies with severity levels
- Set dietary preferences
- Validate allergen names against approved list
- Return complete profile data

**API Endpoints**:

- `POST /api/health-profile`
- `GET /api/health-profile`
- `PUT /api/health-profile`
- `POST /api/allergies`

**Key Constraints**:

- Approved allergens list: 12 common allergens
- Severity validation: MILD, MODERATE, SEVERE, LIFE_THREATENING
- BMI calculation: automatic based on height/weight
- User must be authenticated

**Related**: Issues #60-#63, FR-010 (Health Profile), API-005

---

### BE-S1-004: Database Setup (v0.1)

**Status**: ✅ Complete  
**Dependencies**: None  
**Module**: `backend/alembic`, `backend/src/eatsential/database.py`

**Functional Requirements**:

- Database connection management
- Migration system setup
- Initial schema creation (12 tables)
- Development/production environment configs

**Key Constraints**:

- SQLite for development
- PostgreSQL for production
- Alembic for migrations
- Connection pooling configured

**Related**: Technical Setup Documentation

---

### BE-03-001: Meal Logging API (v0.3)

**Status**: � In Progress  
**Dependencies**: BE-02-003  
**Module**: `backend/src/eatsential/routers`  
**Priority**: P0

**Functional Requirements**:

- Log meals with meal type, foods, portions, timestamp
- Support photo uploads (optional)
- Calculate nutritional values (calories, macros)
- Query meal history with filters (date range, meal type)
- Update/delete existing meal logs

**API Endpoints**:

- `POST /api/meals`
- `GET /api/meals`
- `PUT /api/meals/{id}`
- `DELETE /api/meals/{id}`

**Key Constraints**:

- Photo storage: cloud storage (S3/equivalent)
- Nutritional calculation: integration with food database
- Timestamp validation: must be within last 30 days
- Response time: <2s for POST requests

**Related**: Issue #70, FR-020 (Meal Tracking), API-010

---

### BE-03-002: Goal Tracking API (v0.3)

**Status**: 🟡 In Progress  
**Dependencies**: BE-02-003  
**Module**: `backend/src/eatsential/routers`  
**Priority**: P0

**Functional Requirements**:

- Create daily/weekly goals (nutrition targets, wellness goals)
- Track goal progress
- Update goal status
- Query goals by date range and type
- Calculate goal completion percentage

**API Endpoints**:

- `POST /api/goals`
- `GET /api/goals`
- `PUT /api/goals/{id}`
- `GET /api/goals/progress`

**Key Constraints**:

- Goal types: nutrition (calories, protein, etc.), wellness (mood, sleep, stress)
- Progress calculation: automatic based on logged data
- Date validation: goals must be future-dated
- User isolation: users can only access own goals

**Related**: FR-025 (Goal Tracking), API-012

---

### BE-03-003: Mood/Stress/Sleep Logging API (v0.3)

**Status**: 🟡 In Progress  
**Dependencies**: BE-02-003  
**Module**: `backend/src/eatsential/routers`  
**Priority**: P0

**Functional Requirements**:

- Log daily mood (1-10 scale, optional notes)
- Log stress levels (1-10 scale, triggers)
- Log sleep duration (hours, quality 1-10)
- Encrypt sensitive mental wellness data
- Query logs by date range
- Generate trend analysis

**API Endpoints**:

- `POST /api/mood-logs`
- `POST /api/stress-logs`
- `POST /api/sleep-logs`
- `GET /api/wellness-logs`

**Key Constraints**:

- Data encryption: AES-256 for mental wellness data
- Scale validation: 1-10 integer range
- Timestamp: must be within last 7 days
- Privacy: highly sensitive data, strict access control

**Related**: FR-030 (Mood Logging), FR-031 (Stress Logging), API-013

---

### BE-03-004: Admin Allergen Management API (v0.3)

**Status**: 🟡 In Progress  
**Dependencies**: BE-01-001  
**Module**: `backend/src/eatsential/routers/admin`  
**Priority**: P1

**Functional Requirements**:

- CRUD operations for allergen database
- Bulk import/export allergens
- Search allergens by name or category
- Audit logging for all changes
- Role-based access control (admin only)

**API Endpoints**:

- `POST /api/admin/allergens`
- `GET /api/admin/allergens`
- `PUT /api/admin/allergens/{id}`
- `DELETE /api/admin/allergens/{id}`

**Key Constraints**:

- Admin role required (403 if not admin)
- Audit log: track who, what, when
- Cannot delete allergen if referenced by user profiles
- Bulk operations: max 100 items per request

**Related**: Issues #70-#72, FR-011 (Allergen Management), API-020

---

## Admin Tasks (All Completed in v0.2)

### ADMIN-02-001: Admin Panel Foundation (v0.2)

**Status**: ✅ Complete  
**Related**: Issue #67

### ADMIN-02-002: Admin Role & Protected Routes (v0.2)

**Status**: ✅ Complete  
**Related**: Issue #69

### ADMIN-02-003: Admin Panel UI (v0.2)

**Status**: ✅ Complete  
**Related**: Issue #68

### ADMIN-02-004: Admin User Management (v0.2)

**Status**: ✅ Complete  
**Related**: Issue #73

### ADMIN-02-005: Admin User Management UI (v0.2)

**Status**: ✅ Complete  
**Related**: Issue #74

---

## Testing Tasks

### TEST-03-001: Meal & Goal Tracking Tests (v0.3)

**Status**: ⏳ Not Started  
**Dependencies**: BE-03-001, BE-03-002, FE-03-004, FE-03-005  
**Module**: `backend/tests`, `frontend/src/__tests__`  
**Priority**: P0

**Functional Requirements**:

- Unit tests for meal logging API (CRUD operations)
- Unit tests for goal tracking API (create, update, progress)
- Integration tests for meal-to-nutrition calculation
- Frontend component tests for meal logging UI
- Frontend component tests for goal tracking UI

**Key Constraints**:

- Test coverage: >85% for new code
- Mock external services (food database, cloud storage)
- Test edge cases (invalid inputs, boundary conditions)
- Performance tests: API response time <2s

**Related**: STP-Unit-Test-Plan, STP-Integration-Test-Plan

---

### TEST-03-002: Mental Wellness Tracking Tests (v0.3)

**Status**: ⏳ Not Started  
**Dependencies**: BE-03-003, FE-03-005  
**Module**: `backend/tests`, `frontend/src/__tests__`  
**Priority**: P0

**Functional Requirements**:

- Unit tests for mood/stress/sleep logging APIs
- Test data encryption for mental wellness data
- Integration tests for trend analysis
- Frontend tests for quick log widgets
- Privacy and security tests

**Key Constraints**:

- Test coverage: >85% for new code
- Verify encryption is applied correctly
- Test privacy controls (data isolation)
- Validate scale ranges (1-10)

**Related**: STP-Unit-Test-Plan, Security Test Plan

---

## Definition of Done

### For ALL Tasks:

- [ ] Code implements functional requirements
- [ ] Unit tests written (coverage >85%)
- [ ] Integration tests pass
- [ ] No linting errors
- [ ] API documentation updated
- [ ] PR approved by reviewer

### For Health & Wellness Tasks:

- [ ] Data validation tested (allergens, scales, ranges)
- [ ] Privacy controls verified
- [ ] Error states handled gracefully
- [ ] Audit logging implemented (where required)

---

## Performance Targets

| Metric              | Target | Current (v0.2) |
| ------------------- | ------ | -------------- |
| API Response Time   | <2s    | 1.2s           |
| Test Coverage       | >85%   | 88%            |
| Page Load Time      | <3s    | 2.5s           |
| Database Query Time | <500ms | 350ms          |
| Uptime              | >99%   | N/A (dev)      |

---

## Related Documentation

- **Functional Requirements**: `docs/2-SRS/3-specific-requirements/FR.md`
- **Use Cases**: `docs/2-SRS/3-specific-requirements/UC.md`
- **API Design**: `docs/3-DESIGN/3.2-SDD/API-DESIGN.md`
- **Database Schema**: `docs/3-DESIGN/3.2-SDD/DATABASE-SCHEMA.md`
- **Milestones**: `docs/5-PROJECT-MANAGEMENT/milestones.md`
- **Test Plans**: `docs/5-STP/` (Unit, Integration, System, Acceptance)

---

**Last Updated**: October 26, 2025  
**Next Review**: End of v0.3 milestone<|MERGE_RESOLUTION|>--- conflicted
+++ resolved
@@ -90,43 +90,30 @@
 
 ### 🔄 Open Issues (v0.3)
 
-<<<<<<< HEAD
-| Issue                                                   | Title                                                      | Priority | Assignee | Status      |
-| ------------------------------------------------------- | ---------------------------------------------------------- | -------- | -------- | ----------- |
-| [#102](https://github.com/Asoingbob225/CSC510/issues/102) | feat(frontend): Admin Audit Log Dashboard UI               | P1       | TBD      | ✅ Complete |
-| [#101](https://github.com/Asoingbob225/CSC510/issues/101) | feat(backend): Admin Audit Log System                      | P1       | TBD      | ✅ Complete |
-| [#100](https://github.com/Asoingbob225/CSC510/issues/100) | feat: Admin Audit Log System                             | P1       | TBD      | ✅ Complete |
-| [#72](https://github.com/Asoingbob225/CSC510/issues/72) | feat(backend): Implement Data Management API for Allergens | P1       | TBD      | ✅ Complete |
-| [#71](https://github.com/Asoingbob225/CSC510/issues/71) | feat(frontend): Implement Data Management UI for Allergens | P1       | TBD      | ✅ Complete |
-| [#70](https://github.com/Asoingbob225/CSC510/issues/70) | feat: Admin Data Management for Allergens                  | P1       | TBD      | ✅ Complete |
-
-**Summary**: 3 open issues for v0.3 Tracking System milestone
-=======
-| Issue                                                     | Title                                          | Priority | Status        |
-| --------------------------------------------------------- | ---------------------------------------------- | -------- | ------------- |
-| [#104](https://github.com/Asoingbob225/CSC510/issues/104) | test: Mental Wellness Tracking Tests           | P0       | 📝 To Do      |
-| [#103](https://github.com/Asoingbob225/CSC510/issues/103) | test: Meal & Goal Tracking Tests               | P0       | 📝 To Do      |
-| [#102](https://github.com/Asoingbob225/CSC510/issues/102) | subtask(frontend): Admin Data Management UI    | P1       | 📝 To Do      |
-| [#101](https://github.com/Asoingbob225/CSC510/issues/101) | subtask(backend): Admin Allergen Management API| P1       | 📝 To Do      |
-| [#100](https://github.com/Asoingbob225/CSC510/issues/100) | feat: Admin Data Management Enhancement (M3)   | P1       | 📝 To Do      |
-| [#99](https://github.com/Asoingbob225/CSC510/issues/99)   | subtask(frontend): Goal & Mood Tracking UI     | P0       | 🟡 In Progress|
-| [#96](https://github.com/Asoingbob225/CSC510/issues/96)   | feat: Mental Wellness Tracking System (M3)     | P0       | 🟡 In Progress|
-| [#95](https://github.com/Asoingbob225/CSC510/issues/95)   | subtask(frontend): Meal Logging Interface      | P0       | 🟡 In Progress|
-
-**Summary**: 8 open issues for v0.3 Tracking System milestone (3 in progress, 5 to do)
+| Issue                                                     | Title                                        | Priority | Status         |
+| --------------------------------------------------------- | -------------------------------------------- | -------- | -------------- |
+| [#104](https://github.com/Asoingbob225/CSC510/issues/104) | test: Mental Wellness Tracking Tests         | P0       | 📝 To Do       |
+| [#103](https://github.com/Asoingbob225/CSC510/issues/103) | test: Meal & Goal Tracking Tests             | P0       | 📝 To Do       |
+| [#102](https://github.com/Asoingbob225/CSC510/issues/102) | feat(frontend): Admin Audit Log Dashboard UI | P1       | ✅ Complete    |
+| [#101](https://github.com/Asoingbob225/CSC510/issues/101) | feat(backend): Admin Audit Log System        | P1       | ✅ Complete    |
+| [#100](https://github.com/Asoingbob225/CSC510/issues/100) | feat: Admin Audit Log System                 | P1       | ✅ Complete    |
+| [#99](https://github.com/Asoingbob225/CSC510/issues/99)   | subtask(frontend): Goal & Mood Tracking UI   | P0       | 🟡 In Progress |
+| [#96](https://github.com/Asoingbob225/CSC510/issues/96)   | feat: Mental Wellness Tracking System (M3)   | P0       | 🟡 In Progress |
+| [#95](https://github.com/Asoingbob225/CSC510/issues/95)   | subtask(frontend): Meal Logging Interface    | P0       | 🟡 In Progress |
+
+**Summary**: 5 open issues for v0.3 Tracking System milestone (3 in progress, 5 to do)
 
 ### 🔄 Open Issues (v0.4 - Future Milestone)
 
-| Issue                                                     | Title                                                | Priority | Status   |
-| --------------------------------------------------------- | ---------------------------------------------------- | -------- | -------- |
-| [#109](https://github.com/Asoingbob225/CSC510/issues/109) | test: Recommendation Algorithm Tests                 | P1       | 📝 To Do |
-| [#108](https://github.com/Asoingbob225/CSC510/issues/108) | subtask(frontend): Recommendation Display UI         | P0       | 📝 To Do |
-| [#107](https://github.com/Asoingbob225/CSC510/issues/107) | subtask(backend): Recommendation API                 | P0       | 📝 To Do |
-| [#106](https://github.com/Asoingbob225/CSC510/issues/106) | subtask(backend): Basic Scoring Algorithm            | P0       | 📝 To Do |
-| [#105](https://github.com/Asoingbob225/CSC510/issues/105) | feat: Basic Recommendation Engine (M4)               | P0       | 📝 To Do |
+| Issue                                                     | Title                                        | Priority | Status   |
+| --------------------------------------------------------- | -------------------------------------------- | -------- | -------- |
+| [#109](https://github.com/Asoingbob225/CSC510/issues/109) | test: Recommendation Algorithm Tests         | P1       | 📝 To Do |
+| [#108](https://github.com/Asoingbob225/CSC510/issues/108) | subtask(frontend): Recommendation Display UI | P0       | 📝 To Do |
+| [#107](https://github.com/Asoingbob225/CSC510/issues/107) | subtask(backend): Recommendation API         | P0       | 📝 To Do |
+| [#106](https://github.com/Asoingbob225/CSC510/issues/106) | subtask(backend): Basic Scoring Algorithm    | P0       | 📝 To Do |
+| [#105](https://github.com/Asoingbob225/CSC510/issues/105) | feat: Basic Recommendation Engine (M4)       | P0       | 📝 To Do |
 
 **Summary**: 5 issues planned for v0.4 AI Recommendation Engine milestone
->>>>>>> c210308e
 
 ---
 
@@ -267,6 +254,7 @@
 - Response time: <2s for POST requests
 
 **Implementation Details**:
+
 - ✅ MealDB and MealFoodItemDB models with relationships
 - ✅ MealService with 5 methods (100% coverage)
 - ✅ 5 API endpoints (95% coverage)
@@ -286,12 +274,14 @@
 **Goal**: Deliver a minimal, production-ready POST endpoint to create a meal log. This task is intentionally scoped small so it can be completed without blocking others.
 
 **Acceptance Criteria**:
+
 - `POST /api/meals` accepts JSON payload with: `user_id`, `meal_type` (breakfast|lunch|dinner|snack), `items` (list of {food_id, portion}), and optional `timestamp` and `photo_url`.
 - Validates required fields and returns 201 with created meal object (id, timestamp, nutritional_summary).
 - Persists meal into database (basic model) and enqueues nutritional calculation job (can be a stubbed job queue for now).
 - Unit tests covering success case and at least two validation failures.
 
 **Implementation Notes / Tasks**:
+
 1. Add router method `create_meal` under `backend/src/eatsential/routers/meals.py`.
 2. Add minimal Pydantic schema for request/response under `backend/src/eatsential/schemas/meals.py`.
 3. Add DB model migration or simple model in `backend/src/eatsential/models.py` (compatible with current DB layer).
@@ -309,57 +299,54 @@
 
 Below are four small-to-moderate tasks from the M4 AI Recommendation milestone that are good to start with in sequence. They are ordered from easiest to slightly larger and are intentionally scoped so you can complete them one-by-one and open small PRs.
 
-1) BE-S2-004 / Issue #77 — Create Restaurant DB Schema & Seed Data (Assigned: @lzdjohn)
-
-	 - Status: ✅ Complete (PR merged)
-	 - Goal: Define `Restaurant` and `MenuItem` models and add a small seed script that inserts sample restaurants and menu items into the dev database.
-	 - Acceptance:
-		 - SQLAlchemy / ORM models added under `backend/src/eatsential/models/restaurant.py` (or compatible DB layer).
-		 - A seed script `backend/scripts/seed_restaurants.py` that inserts 5 restaurants with 3-5 menu items each.
-		 - Basic unit test ensuring seed script runs without errors (mock DB or use test DB).
-	 - Estimated time: 2–3 hours
-	 - Completed: October 26, 2025
-	 - Branch: `feat/iss77-restaurant-schema-lzdjohn`
-
-2) BE-S2-008 / Issue (Add explanation field) — Add `explanation` field to Recommendation API (Assigned: @lzdjohn)
-
-	 - Status: ✅ Complete (PR merged)
-	 - Goal: Extend the recommendation response schema to include a short human-readable `explanation` string (FR-071).
-	 - Acceptance:
-		 - API response schema updated (Pydantic / TypeScript types) to include `explanation`.
-		 - Back-end stub returns a placeholder explanation for now (e.g., "Based on your protein goal and allergy settings").
-		 - Unit test verifies `explanation` exists and is a non-empty string.
-	 - Estimated time: 1–2 hours
-	 - Completed: October 26, 2025
-	 - Branch: `feat/iss-explanation-field-lzdjohn`
-
-3) BE-S2-005 / Issue #81 — Build Core Recommendation API (stub) (`POST /api/recommend/meal`) (Assigned: @lzdjohn)
-
-	 - Status: � In Progress (PR pending review)
-	 - Goal: Implement a minimal, testable recommendation endpoint that accepts user context and returns a ranked list of recommended menu items (can use a naive scoring function initially).
-	 - Acceptance:
-		 - Endpoint `POST /api/recommend/meal` accepts `{user_id, constraints}` and returns list of `{menu_item_id, score, explanation}`.
-		 - Uses the seeded restaurant/menu data for lookups.
-		 - Unit tests for happy path and simple allergy filtering.
-	 - Estimated time: 3–5 hours
-	 - Branch: `feat/iss81-recommendation-api-lzdjohn`
-	 - Implementation Notes:
-		 - Added `RecommendationRequest` schema with `user_id` and optional `constraints`
-		 - Implemented naive scoring: base 0.5 + 0.3 for calories + 0.2 for price info
-		 - Returns top 10 recommendations sorted by score
-		 - Comprehensive test suite with 6 test cases covering happy path, validation, scoring logic
-
-4) FE-S2-007 / Issue — Add Feedback Buttons (Like/Dislike) to Recommendation UI (Assigned: @lzdjohn)
-
-	 - Status: 📝 To Do
-	 - Goal: Add simple like/dislike buttons to recommendation cards that POST feedback to `/api/recommend/feedback`.
-	 - Acceptance:
-		 - UI buttons added to recommendation card component (`frontend/src/components/RecommendationCard.tsx` or equivalent).
-		 - Button click sends a fetch POST to `/api/recommend/feedback` (backend stub can accept and return 200).
-		 - Basic component test or manual verification instructions included.
-	 - Estimated time: 1–2 hours
+1. BE-S2-004 / Issue #77 — Create Restaurant DB Schema & Seed Data (Assigned: @lzdjohn)
+   - Status: ✅ Complete (PR merged)
+   - Goal: Define `Restaurant` and `MenuItem` models and add a small seed script that inserts sample restaurants and menu items into the dev database.
+   - Acceptance:
+     - SQLAlchemy / ORM models added under `backend/src/eatsential/models/restaurant.py` (or compatible DB layer).
+     - A seed script `backend/scripts/seed_restaurants.py` that inserts 5 restaurants with 3-5 menu items each.
+     - Basic unit test ensuring seed script runs without errors (mock DB or use test DB).
+   - Estimated time: 2–3 hours
+   - Completed: October 26, 2025
+   - Branch: `feat/iss77-restaurant-schema-lzdjohn`
+
+2. BE-S2-008 / Issue (Add explanation field) — Add `explanation` field to Recommendation API (Assigned: @lzdjohn)
+   - Status: ✅ Complete (PR merged)
+   - Goal: Extend the recommendation response schema to include a short human-readable `explanation` string (FR-071).
+   - Acceptance:
+     - API response schema updated (Pydantic / TypeScript types) to include `explanation`.
+     - Back-end stub returns a placeholder explanation for now (e.g., "Based on your protein goal and allergy settings").
+     - Unit test verifies `explanation` exists and is a non-empty string.
+   - Estimated time: 1–2 hours
+   - Completed: October 26, 2025
+   - Branch: `feat/iss-explanation-field-lzdjohn`
+
+3. BE-S2-005 / Issue #81 — Build Core Recommendation API (stub) (`POST /api/recommend/meal`) (Assigned: @lzdjohn)
+   - Status: � In Progress (PR pending review)
+   - Goal: Implement a minimal, testable recommendation endpoint that accepts user context and returns a ranked list of recommended menu items (can use a naive scoring function initially).
+   - Acceptance:
+     - Endpoint `POST /api/recommend/meal` accepts `{user_id, constraints}` and returns list of `{menu_item_id, score, explanation}`.
+     - Uses the seeded restaurant/menu data for lookups.
+     - Unit tests for happy path and simple allergy filtering.
+   - Estimated time: 3–5 hours
+   - Branch: `feat/iss81-recommendation-api-lzdjohn`
+   - Implementation Notes:
+     - Added `RecommendationRequest` schema with `user_id` and optional `constraints`
+     - Implemented naive scoring: base 0.5 + 0.3 for calories + 0.2 for price info
+     - Returns top 10 recommendations sorted by score
+     - Comprehensive test suite with 6 test cases covering happy path, validation, scoring logic
+
+4. FE-S2-007 / Issue — Add Feedback Buttons (Like/Dislike) to Recommendation UI (Assigned: @lzdjohn)
+   - Status: 📝 To Do
+   - Goal: Add simple like/dislike buttons to recommendation cards that POST feedback to `/api/recommend/feedback`.
+   - Acceptance:
+     - UI buttons added to recommendation card component (`frontend/src/components/RecommendationCard.tsx` or equivalent).
+     - Button click sends a fetch POST to `/api/recommend/feedback` (backend stub can accept and return 200).
+     - Basic component test or manual verification instructions included.
+   - Estimated time: 1–2 hours
 
 Notes:
+
 - Work sequentially: start with 1 → 2 → 3 → 4. Each task is deliberately small so you can open focused PRs and get early reviews.
 - Naming for feature branches: `feat/iss77-restaurant-schema-lzdjohn`, `feat/issX-explanation-field-lzdjohn`, etc.
 - If you want, I can scaffold the code stubs for task 1 and 2 on this branch now (models + seed + API schema) and run quick local tests; confirm and I'll proceed.
@@ -397,6 +384,7 @@
 - User isolation: users can only access own goals
 
 **Implementation Details**:
+
 - ✅ GoalDB model with 12 fields and 4 indexes
 - ✅ GoalService with 7 methods (96% coverage)
 - ✅ 6 API endpoints (91% coverage)
