--- conflicted
+++ resolved
@@ -67,6 +67,16 @@
     * Launch a Community & Social Hub for users to connect and share their journey.
     * Close the Personalization Loop with an advanced feedback system to refine AI recommendations.
 
+## 🤖 CI/CD Pipeline
+
+This project includes automated testing workflows using GitHub Actions:
+
+- **Frontend CI/CD:** Tests TypeScript/React code with linting, type checking, and builds
+- **Backend CI/CD:** Tests Python/FastAPI code with linting, formatting, and API testing  
+- **Integration Tests:** Validates frontend-backend communication and end-to-end functionality
+
+See [CI-CD-README.md](../CI-CD-README.md) for detailed documentation on the testing pipeline.
+
 
 ## 🤝 Contributing
 
@@ -77,22 +87,7 @@
 
 ## 👥 Authors
 
-<<<<<<< HEAD
-## CI/CD Pipeline
-
-This project includes automated testing workflows using GitHub Actions:
-
-- **Frontend CI/CD:** Tests TypeScript/React code with linting, type checking, and builds
-- **Backend CI/CD:** Tests Python/FastAPI code with linting, formatting, and API testing  
-- **Integration Tests:** Validates frontend-backend communication and end-to-end functionality
-
-See [CI-CD-README.md](../CI-CD-README.md) for detailed documentation on the testing pipeline.
-
-## Troubleshooting
-=======
 This project is brought to you by Group 12.
->>>>>>> 5b5a07c4
-
 
 ## License
 
