--- conflicted
+++ resolved
@@ -242,7 +242,250 @@
     )
 
 
-<<<<<<< HEAD
+class MealType(str, Enum):
+    """Meal type enum"""
+
+    BREAKFAST = "breakfast"
+    LUNCH = "lunch"
+    DINNER = "dinner"
+    SNACK = "snack"
+
+
+class MealDB(Base):
+    """SQLAlchemy model for meal logs table"""
+
+    __tablename__ = "meals"
+
+    id: Mapped[str] = mapped_column(String, primary_key=True)
+    user_id: Mapped[str] = mapped_column(
+        String, ForeignKey("users.id", ondelete="CASCADE"), nullable=False, index=True
+    )
+
+    # Meal Information
+    meal_type: Mapped[str] = mapped_column(String(20), nullable=False, index=True)
+    meal_time: Mapped[datetime] = mapped_column(DateTime, nullable=False, index=True)
+    notes: Mapped[Optional[str]] = mapped_column(Text, nullable=True)
+    photo_url: Mapped[Optional[str]] = mapped_column(String, nullable=True)
+
+    # Nutritional Summary (calculated from food items)
+    total_calories: Mapped[Optional[float]] = mapped_column(
+        Numeric(10, 2), nullable=True
+    )
+    total_protein_g: Mapped[Optional[float]] = mapped_column(
+        Numeric(10, 2), nullable=True
+    )
+    total_carbs_g: Mapped[Optional[float]] = mapped_column(
+        Numeric(10, 2), nullable=True
+    )
+    total_fat_g: Mapped[Optional[float]] = mapped_column(Numeric(10, 2), nullable=True)
+
+    # Timestamps
+    created_at: Mapped[datetime] = mapped_column(
+        DateTime, default=utcnow, nullable=False
+    )
+    updated_at: Mapped[datetime] = mapped_column(
+        DateTime, default=utcnow, onupdate=utcnow, nullable=False
+    )
+
+    # Relationships
+    user: Mapped["UserDB"] = relationship("UserDB")
+    food_items: Mapped[list["MealFoodItemDB"]] = relationship(
+        "MealFoodItemDB", back_populates="meal", cascade="all, delete-orphan"
+    )
+
+
+class MealFoodItemDB(Base):
+    """SQLAlchemy model for food items in a meal"""
+
+    __tablename__ = "meal_food_items"
+
+    id: Mapped[str] = mapped_column(String, primary_key=True)
+    meal_id: Mapped[str] = mapped_column(
+        String, ForeignKey("meals.id", ondelete="CASCADE"), nullable=False, index=True
+    )
+
+    # Food Information
+    food_name: Mapped[str] = mapped_column(String(200), nullable=False)
+    portion_size: Mapped[float] = mapped_column(Numeric(10, 2), nullable=False)
+    portion_unit: Mapped[str] = mapped_column(String(20), nullable=False)
+
+    # Nutritional Information
+    calories: Mapped[Optional[float]] = mapped_column(Numeric(10, 2), nullable=True)
+    protein_g: Mapped[Optional[float]] = mapped_column(Numeric(10, 2), nullable=True)
+    carbs_g: Mapped[Optional[float]] = mapped_column(Numeric(10, 2), nullable=True)
+    fat_g: Mapped[Optional[float]] = mapped_column(Numeric(10, 2), nullable=True)
+
+    # Timestamps
+    created_at: Mapped[datetime] = mapped_column(
+        DateTime, default=utcnow, nullable=False
+    )
+
+    # Relationships
+    meal: Mapped["MealDB"] = relationship("MealDB", back_populates="food_items")
+
+
+class GoalType(str, Enum):
+    """Enumeration of goal types"""
+
+    NUTRITION = "nutrition"
+    WELLNESS = "wellness"
+
+
+class GoalStatus(str, Enum):
+    """Enumeration of goal statuses"""
+
+    ACTIVE = "active"
+    COMPLETED = "completed"
+    CANCELLED = "cancelled"
+
+
+class GoalDB(Base):
+    """SQLAlchemy model for health goals"""
+
+    __tablename__ = "goals"
+
+    id: Mapped[str] = mapped_column(String, primary_key=True)
+    user_id: Mapped[str] = mapped_column(
+        String, ForeignKey("users.id", ondelete="CASCADE"), nullable=False, index=True
+    )
+
+    # Goal Definition
+    goal_type: Mapped[str] = mapped_column(String(50), nullable=False, index=True)
+    target_type: Mapped[str] = mapped_column(
+        String(100), nullable=False
+    )  # e.g., "daily_calories", "weekly_protein"
+    target_value: Mapped[float] = mapped_column(Numeric(10, 2), nullable=False)
+    current_value: Mapped[float] = mapped_column(
+        Numeric(10, 2), nullable=False, default=0
+    )
+
+    # Date Range
+    start_date: Mapped[date] = mapped_column(Date, nullable=False, index=True)
+    end_date: Mapped[date] = mapped_column(Date, nullable=False)
+
+    # Status
+    status: Mapped[str] = mapped_column(
+        String(20), nullable=False, default=GoalStatus.ACTIVE.value, index=True
+    )
+
+    # Optional
+    notes: Mapped[Optional[str]] = mapped_column(Text, nullable=True)
+
+    # Timestamps
+    created_at: Mapped[datetime] = mapped_column(
+        DateTime, default=utcnow, nullable=False
+    )
+    updated_at: Mapped[datetime] = mapped_column(
+        DateTime, default=utcnow, onupdate=utcnow, nullable=False
+    )
+
+    # Relationships
+    user: Mapped["UserDB"] = relationship("UserDB", back_populates="goals")
+
+
+# ============================================================================
+# Mental Wellness Models
+# ============================================================================
+
+
+class MoodLogDB(Base):
+    """SQLAlchemy model for mood logging"""
+
+    __tablename__ = "mood_logs"
+
+    id: Mapped[str] = mapped_column(String, primary_key=True)
+    user_id: Mapped[str] = mapped_column(
+        String, ForeignKey("users.id", ondelete="CASCADE"), nullable=False, index=True
+    )
+
+    # Mood Data
+    log_date: Mapped[date] = mapped_column(Date, nullable=False, index=True)
+    mood_score: Mapped[int] = mapped_column(Numeric(2, 0), nullable=False)  # 1-10 scale
+
+    # Encrypted sensitive data (optional notes)
+    encrypted_notes: Mapped[Optional[str]] = mapped_column(Text, nullable=True)
+
+    # Timestamps
+    created_at: Mapped[datetime] = mapped_column(
+        DateTime, default=utcnow, nullable=False, index=True
+    )
+    updated_at: Mapped[datetime] = mapped_column(
+        DateTime, default=utcnow, onupdate=utcnow, nullable=False
+    )
+
+    # Relationships
+    user: Mapped["UserDB"] = relationship("UserDB", back_populates="mood_logs")
+
+
+class StressLogDB(Base):
+    """SQLAlchemy model for stress logging"""
+
+    __tablename__ = "stress_logs"
+
+    id: Mapped[str] = mapped_column(String, primary_key=True)
+    user_id: Mapped[str] = mapped_column(
+        String, ForeignKey("users.id", ondelete="CASCADE"), nullable=False, index=True
+    )
+
+    # Stress Data
+    log_date: Mapped[date] = mapped_column(Date, nullable=False, index=True)
+    stress_level: Mapped[int] = mapped_column(
+        Numeric(2, 0), nullable=False
+    )  # 1-10 scale
+
+    # Encrypted sensitive data (triggers and notes)
+    encrypted_triggers: Mapped[Optional[str]] = mapped_column(Text, nullable=True)
+    encrypted_notes: Mapped[Optional[str]] = mapped_column(Text, nullable=True)
+
+    # Timestamps
+    created_at: Mapped[datetime] = mapped_column(
+        DateTime, default=utcnow, nullable=False, index=True
+    )
+    updated_at: Mapped[datetime] = mapped_column(
+        DateTime, default=utcnow, onupdate=utcnow, nullable=False
+    )
+
+    # Relationships
+    user: Mapped["UserDB"] = relationship("UserDB", back_populates="stress_logs")
+
+
+class SleepLogDB(Base):
+    """SQLAlchemy model for sleep logging"""
+
+    __tablename__ = "sleep_logs"
+
+    id: Mapped[str] = mapped_column(String, primary_key=True)
+    user_id: Mapped[str] = mapped_column(
+        String, ForeignKey("users.id", ondelete="CASCADE"), nullable=False, index=True
+    )
+
+    # Sleep Data
+    log_date: Mapped[date] = mapped_column(Date, nullable=False, index=True)
+    duration_hours: Mapped[float] = mapped_column(Numeric(4, 2), nullable=False)
+    quality_score: Mapped[int] = mapped_column(
+        Numeric(2, 0), nullable=False
+    )  # 1-10 scale
+
+    # Encrypted sensitive data (optional notes)
+    encrypted_notes: Mapped[Optional[str]] = mapped_column(Text, nullable=True)
+
+    # Timestamps
+    created_at: Mapped[datetime] = mapped_column(
+        DateTime, default=utcnow, nullable=False, index=True
+    )
+    updated_at: Mapped[datetime] = mapped_column(
+        DateTime, default=utcnow, onupdate=utcnow, nullable=False
+    )
+
+    # Relationships
+    user: Mapped["UserDB"] = relationship("UserDB", back_populates="sleep_logs")
+
+
+# ============================================================================
+# Audit Log Models
+# ============================================================================
+
+
 class AuditAction(str, Enum):
     """Audit log action types"""
 
@@ -281,88 +524,11 @@
     changes: Mapped[Optional[str]] = mapped_column(Text, nullable=True)
 
     # Timestamp
-=======
-class MealType(str, Enum):
-    """Meal type enum"""
-
-    BREAKFAST = "breakfast"
-    LUNCH = "lunch"
-    DINNER = "dinner"
-    SNACK = "snack"
-
-
-class MealDB(Base):
-    """SQLAlchemy model for meal logs table"""
-
-    __tablename__ = "meals"
-
-    id: Mapped[str] = mapped_column(String, primary_key=True)
-    user_id: Mapped[str] = mapped_column(
-        String, ForeignKey("users.id", ondelete="CASCADE"), nullable=False, index=True
-    )
-
-    # Meal Information
-    meal_type: Mapped[str] = mapped_column(String(20), nullable=False, index=True)
-    meal_time: Mapped[datetime] = mapped_column(DateTime, nullable=False, index=True)
-    notes: Mapped[Optional[str]] = mapped_column(Text, nullable=True)
-    photo_url: Mapped[Optional[str]] = mapped_column(String, nullable=True)
-
-    # Nutritional Summary (calculated from food items)
-    total_calories: Mapped[Optional[float]] = mapped_column(
-        Numeric(10, 2), nullable=True
-    )
-    total_protein_g: Mapped[Optional[float]] = mapped_column(
-        Numeric(10, 2), nullable=True
-    )
-    total_carbs_g: Mapped[Optional[float]] = mapped_column(
-        Numeric(10, 2), nullable=True
-    )
-    total_fat_g: Mapped[Optional[float]] = mapped_column(Numeric(10, 2), nullable=True)
-
-    # Timestamps
-    created_at: Mapped[datetime] = mapped_column(
-        DateTime, default=utcnow, nullable=False
-    )
-    updated_at: Mapped[datetime] = mapped_column(
-        DateTime, default=utcnow, onupdate=utcnow, nullable=False
-    )
-
-    # Relationships
-    user: Mapped["UserDB"] = relationship("UserDB")
-    food_items: Mapped[list["MealFoodItemDB"]] = relationship(
-        "MealFoodItemDB", back_populates="meal", cascade="all, delete-orphan"
-    )
-
-
-class MealFoodItemDB(Base):
-    """SQLAlchemy model for food items in a meal"""
-
-    __tablename__ = "meal_food_items"
-
-    id: Mapped[str] = mapped_column(String, primary_key=True)
-    meal_id: Mapped[str] = mapped_column(
-        String, ForeignKey("meals.id", ondelete="CASCADE"), nullable=False, index=True
-    )
-
-    # Food Information
-    food_name: Mapped[str] = mapped_column(String(200), nullable=False)
-    portion_size: Mapped[float] = mapped_column(Numeric(10, 2), nullable=False)
-    portion_unit: Mapped[str] = mapped_column(String(20), nullable=False)
-
-    # Nutritional Information
-    calories: Mapped[Optional[float]] = mapped_column(Numeric(10, 2), nullable=True)
-    protein_g: Mapped[Optional[float]] = mapped_column(Numeric(10, 2), nullable=True)
-    carbs_g: Mapped[Optional[float]] = mapped_column(Numeric(10, 2), nullable=True)
-    fat_g: Mapped[Optional[float]] = mapped_column(Numeric(10, 2), nullable=True)
-
-    # Timestamps
->>>>>>> c210308e
-    created_at: Mapped[datetime] = mapped_column(
-        DateTime, default=utcnow, nullable=False
-    )
-
-    # Relationships
-<<<<<<< HEAD
+    created_at: Mapped[datetime] = mapped_column(
+        DateTime, default=utcnow, nullable=False
+    )
+
+    # Relationships
     admin_user: Mapped["UserDB"] = relationship("UserDB")
 
 
@@ -399,164 +565,4 @@
     )
 
     # Relationships
-    admin_user: Mapped["UserDB"] = relationship("UserDB", foreign_keys=[admin_user_id])
-=======
-    meal: Mapped["MealDB"] = relationship("MealDB", back_populates="food_items")
-
-
-class GoalType(str, Enum):
-    """Enumeration of goal types"""
-
-    NUTRITION = "nutrition"
-    WELLNESS = "wellness"
-
-
-class GoalStatus(str, Enum):
-    """Enumeration of goal statuses"""
-
-    ACTIVE = "active"
-    COMPLETED = "completed"
-    CANCELLED = "cancelled"
-
-
-class GoalDB(Base):
-    """SQLAlchemy model for health goals"""
-
-    __tablename__ = "goals"
-
-    id: Mapped[str] = mapped_column(String, primary_key=True)
-    user_id: Mapped[str] = mapped_column(
-        String, ForeignKey("users.id", ondelete="CASCADE"), nullable=False, index=True
-    )
-
-    # Goal Definition
-    goal_type: Mapped[str] = mapped_column(String(50), nullable=False, index=True)
-    target_type: Mapped[str] = mapped_column(
-        String(100), nullable=False
-    )  # e.g., "daily_calories", "weekly_protein"
-    target_value: Mapped[float] = mapped_column(Numeric(10, 2), nullable=False)
-    current_value: Mapped[float] = mapped_column(
-        Numeric(10, 2), nullable=False, default=0
-    )
-
-    # Date Range
-    start_date: Mapped[date] = mapped_column(Date, nullable=False, index=True)
-    end_date: Mapped[date] = mapped_column(Date, nullable=False)
-
-    # Status
-    status: Mapped[str] = mapped_column(
-        String(20), nullable=False, default=GoalStatus.ACTIVE.value, index=True
-    )
-
-    # Optional
-    notes: Mapped[Optional[str]] = mapped_column(Text, nullable=True)
-
-    # Timestamps
-    created_at: Mapped[datetime] = mapped_column(
-        DateTime, default=utcnow, nullable=False
-    )
-    updated_at: Mapped[datetime] = mapped_column(
-        DateTime, default=utcnow, onupdate=utcnow, nullable=False
-    )
-
-    # Relationships
-    user: Mapped["UserDB"] = relationship("UserDB", back_populates="goals")
-
-
-# ============================================================================
-# Mental Wellness Models
-# ============================================================================
-
-
-class MoodLogDB(Base):
-    """SQLAlchemy model for mood logging"""
-
-    __tablename__ = "mood_logs"
-
-    id: Mapped[str] = mapped_column(String, primary_key=True)
-    user_id: Mapped[str] = mapped_column(
-        String, ForeignKey("users.id", ondelete="CASCADE"), nullable=False, index=True
-    )
-
-    # Mood Data
-    log_date: Mapped[date] = mapped_column(Date, nullable=False, index=True)
-    mood_score: Mapped[int] = mapped_column(Numeric(2, 0), nullable=False)  # 1-10 scale
-
-    # Encrypted sensitive data (optional notes)
-    encrypted_notes: Mapped[Optional[str]] = mapped_column(Text, nullable=True)
-
-    # Timestamps
-    created_at: Mapped[datetime] = mapped_column(
-        DateTime, default=utcnow, nullable=False, index=True
-    )
-    updated_at: Mapped[datetime] = mapped_column(
-        DateTime, default=utcnow, onupdate=utcnow, nullable=False
-    )
-
-    # Relationships
-    user: Mapped["UserDB"] = relationship("UserDB", back_populates="mood_logs")
-
-
-class StressLogDB(Base):
-    """SQLAlchemy model for stress logging"""
-
-    __tablename__ = "stress_logs"
-
-    id: Mapped[str] = mapped_column(String, primary_key=True)
-    user_id: Mapped[str] = mapped_column(
-        String, ForeignKey("users.id", ondelete="CASCADE"), nullable=False, index=True
-    )
-
-    # Stress Data
-    log_date: Mapped[date] = mapped_column(Date, nullable=False, index=True)
-    stress_level: Mapped[int] = mapped_column(
-        Numeric(2, 0), nullable=False
-    )  # 1-10 scale
-
-    # Encrypted sensitive data (triggers and notes)
-    encrypted_triggers: Mapped[Optional[str]] = mapped_column(Text, nullable=True)
-    encrypted_notes: Mapped[Optional[str]] = mapped_column(Text, nullable=True)
-
-    # Timestamps
-    created_at: Mapped[datetime] = mapped_column(
-        DateTime, default=utcnow, nullable=False, index=True
-    )
-    updated_at: Mapped[datetime] = mapped_column(
-        DateTime, default=utcnow, onupdate=utcnow, nullable=False
-    )
-
-    # Relationships
-    user: Mapped["UserDB"] = relationship("UserDB", back_populates="stress_logs")
-
-
-class SleepLogDB(Base):
-    """SQLAlchemy model for sleep logging"""
-
-    __tablename__ = "sleep_logs"
-
-    id: Mapped[str] = mapped_column(String, primary_key=True)
-    user_id: Mapped[str] = mapped_column(
-        String, ForeignKey("users.id", ondelete="CASCADE"), nullable=False, index=True
-    )
-
-    # Sleep Data
-    log_date: Mapped[date] = mapped_column(Date, nullable=False, index=True)
-    duration_hours: Mapped[float] = mapped_column(Numeric(4, 2), nullable=False)
-    quality_score: Mapped[int] = mapped_column(
-        Numeric(2, 0), nullable=False
-    )  # 1-10 scale
-
-    # Encrypted sensitive data (optional notes)
-    encrypted_notes: Mapped[Optional[str]] = mapped_column(Text, nullable=True)
-
-    # Timestamps
-    created_at: Mapped[datetime] = mapped_column(
-        DateTime, default=utcnow, nullable=False, index=True
-    )
-    updated_at: Mapped[datetime] = mapped_column(
-        DateTime, default=utcnow, onupdate=utcnow, nullable=False
-    )
-
-    # Relationships
-    user: Mapped["UserDB"] = relationship("UserDB", back_populates="sleep_logs")
->>>>>>> c210308e
+    admin_user: Mapped["UserDB"] = relationship("UserDB", foreign_keys=[admin_user_id])