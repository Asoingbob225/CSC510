--- conflicted
+++ resolved
@@ -11,14 +11,11 @@
 [dependency-groups]
 dev = [
     "ruff>=0.13.3",
-<<<<<<< HEAD
+    "pytest>=8.3.4",
+    "pytest-cov>=6.0.0",
+    "coverage>=7.6.10",
 ]
 test = [
     "pytest>=7.0.0",
     "httpx>=0.24.0",
-=======
-    "pytest>=8.3.4",
-    "pytest-cov>=6.0.0",
-    "coverage>=7.6.10",
->>>>>>> 5b5a07c4
 ]