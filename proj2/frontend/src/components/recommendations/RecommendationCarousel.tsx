--- conflicted
+++ resolved
@@ -8,11 +8,8 @@
 import { Progress } from '@/components/ui/progress';
 import { ChefHat, RefreshCw, Sparkles, UtensilsCrossed, Eraser, Bot, Baseline, ThumbsUp, ThumbsDown } from 'lucide-react';
 import { useMealRecommendations } from '@/hooks/useRecommendations';
-<<<<<<< HEAD
 import { recommendationApi } from '@/lib/api';
-=======
 import { QuickMealPlanner } from './OrderDrawer';
->>>>>>> 7d0adb62
 import type {
   MealRecommendationResponse,
   RecommendationFiltersPayload,
@@ -829,7 +826,6 @@
                     <span>Reasoned by {mode === 'llm' ? 'LLM' : 'baseline'} engine</span>
                     <span>{item.explanation ? 'Explainer available' : 'No explanation'}</span>
                   </div>
-<<<<<<< HEAD
                 )}
 
                 {item.highlights.length > 0 && (
@@ -879,7 +875,6 @@
                       Dislike
                     </Button>
                   </div>
-=======
                   <Button
                     size="lg"
                     onClick={() => loadMealPlanner(item.id, item.name, item.calories !== undefined ? `${Math.round(item.calories)}` : '0')}
@@ -888,7 +883,6 @@
                     <Plus className="size-5" />
                     Schedule Meal
                   </Button>
->>>>>>> 7d0adb62
                 </div>
               );
             })}
