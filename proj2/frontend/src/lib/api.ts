import axios from 'axios';

// Token management
export const TOKEN_KEY = 'eatsential_auth_token';

export const setAuthToken = (token: string) => {
  localStorage.setItem(TOKEN_KEY, token);
};

export const getAuthToken = (): string | null => {
  return localStorage.getItem(TOKEN_KEY);
};

export const clearAuthToken = () => {
  localStorage.removeItem(TOKEN_KEY);
};

// Create axios instance
const apiClient = axios.create({
  baseURL: '/api', // Use relative path, Vite will proxy automatically
  headers: {
    'Content-Type': 'application/json',
  },
});

// Request interceptor: automatically add JWT token
apiClient.interceptors.request.use(
  (config) => {
    const token = getAuthToken();
    if (token) {
      config.headers.Authorization = `Bearer ${token}`;
    }
    return config;
  },
  (error) => {
    return Promise.reject(error);
  }
);

// Response interceptor: handle 401 errors
apiClient.interceptors.response.use(
  (response) => {
    return response;
  },
  (error) => {
    if (error.response?.status === 401) {
      // Token is invalid or expired, clear and redirect to login page
      clearAuthToken();
      window.location.href = '/';
    }
    return Promise.reject(error);
  }
);

<<<<<<< HEAD
// Health Profile API Types
export type AllergySeverity = 'mild' | 'moderate' | 'severe' | 'life_threatening';
export type ActivityLevel = 'sedentary' | 'light' | 'moderate' | 'active' | 'very_active';
export type PreferenceType = 'diet' | 'cuisine' | 'ingredient' | 'preparation';

export interface Allergen {
  id: string;
  name: string;
  category: string;
  is_major_allergen: boolean;
  description?: string;
}

export interface UserAllergy {
=======
export default apiClient;

// --- Health Profile API ---

export interface HealthProfileCreate {
  height_cm?: number;
  weight_kg?: number;
  activity_level?: 'sedentary' | 'light' | 'moderate' | 'active' | 'very_active';
  metabolic_rate?: number;
}

export interface HealthProfileResponse {
  id: string;
  user_id: string;
  height_cm?: number;
  weight_kg?: number;
  activity_level?: string;
  metabolic_rate?: number;
  created_at: string;
  updated_at: string;
  allergies: UserAllergyResponse[];
  dietary_preferences: DietaryPreferenceResponse[];
}

export interface UserAllergyCreate {
  allergen_id: string;
  severity: 'mild' | 'moderate' | 'severe' | 'life_threatening';
  diagnosed_date?: string;
  reaction_type?: string;
  notes?: string;
  is_verified?: boolean;
}

export interface UserAllergyResponse {
>>>>>>> 3f15c6a3
  id: string;
  health_profile_id: string;
  allergen_id: string;
  severity: string;
  diagnosed_date?: string;
  reaction_type?: string;
  notes?: string;
  is_verified: boolean;
  created_at: string;
  updated_at: string;
}

<<<<<<< HEAD
export interface DietaryPreference {
=======
export interface DietaryPreferenceCreate {
  preference_type: 'diet' | 'cuisine' | 'ingredient' | 'preparation';
  preference_name: string;
  is_strict?: boolean;
  reason?: string;
  notes?: string;
}

export interface DietaryPreferenceResponse {
>>>>>>> 3f15c6a3
  id: string;
  health_profile_id: string;
  preference_type: string;
  preference_name: string;
  is_strict: boolean;
  reason?: string;
  notes?: string;
  created_at: string;
  updated_at: string;
}

<<<<<<< HEAD
export interface HealthProfile {
  id: string;
  user_id: string;
  height_cm?: number;
  weight_kg?: number;
  activity_level?: string;
  metabolic_rate?: number;
  created_at: string;
  updated_at: string;
  allergies: UserAllergy[];
  dietary_preferences: DietaryPreference[];
}

// Health Profile API functions
export const healthProfileApi = {
  // Get user's health profile
  getProfile: () => apiClient.get<HealthProfile>('/health/profile'),

  // Create health profile
  createProfile: (data: {
    height_cm?: number;
    weight_kg?: number;
    activity_level?: ActivityLevel;
    metabolic_rate?: number;
  }) => apiClient.post<HealthProfile>('/health/profile', data),

  // Update health profile
  updateProfile: (data: {
    height_cm?: number;
    weight_kg?: number;
    activity_level?: ActivityLevel;
    metabolic_rate?: number;
  }) => apiClient.put<HealthProfile>('/health/profile', data),

  // Delete health profile
  deleteProfile: () => apiClient.delete('/health/profile'),

  // List all allergens
  listAllergens: () => apiClient.get<Allergen[]>('/health/allergens'),

  // Add allergy
  addAllergy: (data: {
    allergen_id: string;
    severity: AllergySeverity;
    diagnosed_date?: string;
    reaction_type?: string;
    notes?: string;
    is_verified?: boolean;
  }) => apiClient.post<UserAllergy>('/health/allergies', data),

  // Update allergy
  updateAllergy: (
    allergyId: string,
    data: {
      severity?: AllergySeverity;
      diagnosed_date?: string;
      reaction_type?: string;
      notes?: string;
      is_verified?: boolean;
    }
  ) => apiClient.put<UserAllergy>(`/health/allergies/${allergyId}`, data),

  // Delete allergy
  deleteAllergy: (allergyId: string) => apiClient.delete(`/health/allergies/${allergyId}`),

  // Add dietary preference
  addDietaryPreference: (data: {
    preference_type: PreferenceType;
    preference_name: string;
    is_strict?: boolean;
    reason?: string;
    notes?: string;
  }) => apiClient.post<DietaryPreference>('/health/dietary-preferences', data),

  // Update dietary preference
  updateDietaryPreference: (
    preferenceId: string,
    data: {
      preference_name?: string;
      is_strict?: boolean;
      reason?: string;
      notes?: string;
    }
  ) => apiClient.put<DietaryPreference>(`/health/dietary-preferences/${preferenceId}`, data),

  // Delete dietary preference
  deleteDietaryPreference: (preferenceId: string) =>
    apiClient.delete(`/health/dietary-preferences/${preferenceId}`),
};

export default apiClient;
=======
export interface AllergenResponse {
  id: string;
  name: string;
  category: string;
  is_major_allergen: boolean;
  description?: string;
}

// Create health profile
export const createHealthProfile = async (
  data: HealthProfileCreate
): Promise<HealthProfileResponse> => {
  const response = await apiClient.post('/health/profile', data);
  return response.data;
};

// Get health profile
export const getHealthProfile = async (): Promise<HealthProfileResponse> => {
  const response = await apiClient.get('/health/profile');
  return response.data;
};

// Add allergy
export const addAllergy = async (data: UserAllergyCreate): Promise<UserAllergyResponse> => {
  const response = await apiClient.post('/health/allergies', data);
  return response.data;
};

// Add dietary preference
export const addDietaryPreference = async (
  data: DietaryPreferenceCreate
): Promise<DietaryPreferenceResponse> => {
  const response = await apiClient.post('/health/dietary-preferences', data);
  return response.data;
};

// Get all allergens from database
export const getAllergens = async (): Promise<AllergenResponse[]> => {
  const response = await apiClient.get('/health/allergens');
  return response.data;
};
>>>>>>> 3f15c6a3
<|MERGE_RESOLUTION|>--- conflicted
+++ resolved
@@ -52,7 +52,6 @@
   }
 );
 
-<<<<<<< HEAD
 // Health Profile API Types
 export type AllergySeverity = 'mild' | 'moderate' | 'severe' | 'life_threatening';
 export type ActivityLevel = 'sedentary' | 'light' | 'moderate' | 'active' | 'very_active';
@@ -67,42 +66,6 @@
 }
 
 export interface UserAllergy {
-=======
-export default apiClient;
-
-// --- Health Profile API ---
-
-export interface HealthProfileCreate {
-  height_cm?: number;
-  weight_kg?: number;
-  activity_level?: 'sedentary' | 'light' | 'moderate' | 'active' | 'very_active';
-  metabolic_rate?: number;
-}
-
-export interface HealthProfileResponse {
-  id: string;
-  user_id: string;
-  height_cm?: number;
-  weight_kg?: number;
-  activity_level?: string;
-  metabolic_rate?: number;
-  created_at: string;
-  updated_at: string;
-  allergies: UserAllergyResponse[];
-  dietary_preferences: DietaryPreferenceResponse[];
-}
-
-export interface UserAllergyCreate {
-  allergen_id: string;
-  severity: 'mild' | 'moderate' | 'severe' | 'life_threatening';
-  diagnosed_date?: string;
-  reaction_type?: string;
-  notes?: string;
-  is_verified?: boolean;
-}
-
-export interface UserAllergyResponse {
->>>>>>> 3f15c6a3
   id: string;
   health_profile_id: string;
   allergen_id: string;
@@ -115,19 +78,7 @@
   updated_at: string;
 }
 
-<<<<<<< HEAD
 export interface DietaryPreference {
-=======
-export interface DietaryPreferenceCreate {
-  preference_type: 'diet' | 'cuisine' | 'ingredient' | 'preparation';
-  preference_name: string;
-  is_strict?: boolean;
-  reason?: string;
-  notes?: string;
-}
-
-export interface DietaryPreferenceResponse {
->>>>>>> 3f15c6a3
   id: string;
   health_profile_id: string;
   preference_type: string;
@@ -139,7 +90,6 @@
   updated_at: string;
 }
 
-<<<<<<< HEAD
 export interface HealthProfile {
   id: string;
   user_id: string;
@@ -231,7 +181,71 @@
 };
 
 export default apiClient;
-=======
+
+// --- Health Profile API ---
+
+export interface HealthProfileCreate {
+  height_cm?: number;
+  weight_kg?: number;
+  activity_level?: 'sedentary' | 'light' | 'moderate' | 'active' | 'very_active';
+  metabolic_rate?: number;
+}
+
+export interface HealthProfileResponse {
+  id: string;
+  user_id: string;
+  height_cm?: number;
+  weight_kg?: number;
+  activity_level?: string;
+  metabolic_rate?: number;
+  created_at: string;
+  updated_at: string;
+  allergies: UserAllergyResponse[];
+  dietary_preferences: DietaryPreferenceResponse[];
+}
+
+export interface UserAllergyCreate {
+  allergen_id: string;
+  severity: 'mild' | 'moderate' | 'severe' | 'life_threatening';
+  diagnosed_date?: string;
+  reaction_type?: string;
+  notes?: string;
+  is_verified?: boolean;
+}
+
+export interface UserAllergyResponse {
+  id: string;
+  health_profile_id: string;
+  allergen_id: string;
+  severity: string;
+  diagnosed_date?: string;
+  reaction_type?: string;
+  notes?: string;
+  is_verified: boolean;
+  created_at: string;
+  updated_at: string;
+}
+
+export interface DietaryPreferenceCreate {
+  preference_type: 'diet' | 'cuisine' | 'ingredient' | 'preparation';
+  preference_name: string;
+  is_strict?: boolean;
+  reason?: string;
+  notes?: string;
+}
+
+export interface DietaryPreferenceResponse {
+  id: string;
+  health_profile_id: string;
+  preference_type: string;
+  preference_name: string;
+  is_strict: boolean;
+  reason?: string;
+  notes?: string;
+  created_at: string;
+  updated_at: string;
+}
+
 export interface AllergenResponse {
   id: string;
   name: string;
@@ -272,5 +286,4 @@
 export const getAllergens = async (): Promise<AllergenResponse[]> => {
   const response = await apiClient.get('/health/allergens');
   return response.data;
-};
->>>>>>> 3f15c6a3
+};